results/
Backup_results/
# Byte-compiled / optimized / DLL files
__pycache__/
*.py[cod]
*$py.class
*.html

# C extensions
*.so

# Distribution / packaging
.Python
build/
develop-eggs/
dist/
downloads/
eggs/
.eggs/
lib/
lib64/
parts/
sdist/
var/
wheels/
pip-wheel-metadata/
share/python-wheels/
*.egg-info/
.installed.cfg
*.egg
MANIFEST

# PyInstaller
#  Usually these files are written by a python script from a template
#  before PyInstaller builds the exe, so as to inject date/other infos into it.
*.manifest
*.spec

# Installer logs
pip-log.txt
pip-delete-this-directory.txt

# Unit test / coverage reports
htmlcov/
.tox/
.nox/
.coverage
.coverage.*
.cache
nosetests.xml
coverage.xml
*.cover
.hypothesis/
.pytest_cache/

# Translations
*.mo
*.pot

# Django stuff:
*.log
local_settings.py
db.sqlite3

# Flask stuff:
instance/
.webassets-cache

# Scrapy stuff:
.scrapy

# Sphinx documentation
docs/_build/

# PyBuilder
target/

# Jupyter Notebook
.ipynb_checkpoints

# IPython
profile_default/
ipython_config.py

# pyenv
.python-version

# pipenv
#   According to pypa/pipenv#598, it is recommended to include Pipfile.lock in version control.
#   However, in case of collaboration, if having platform-specific dependencies or dependencies
#   having no cross-platform support, pipenv may install dependencies that don’t work, or not
#   install all needed dependencies.
#Pipfile.lock

# celery beat schedule file
celerybeat-schedule

# SageMath parsed files
*.sage.py

# Environments
.env
.venv
env/
venv/
ENV/
env.bak/
venv.bak/

# Spyder project settings
.spyderproject
.spyproject

# Rope project settings
.ropeproject

# mkdocs documentation
/site

# mypy
.mypy_cache/
.dmypy.json
dmypy.json

# Pyre type checker
.pyre/

<<<<<<< HEAD
.json
=======
*.json

.vscode/
.directory
>>>>>>> 2cc84dae
!DTLZ3_5.html<|MERGE_RESOLUTION|>--- conflicted
+++ resolved
@@ -125,12 +125,8 @@
 # Pyre type checker
 .pyre/
 
-<<<<<<< HEAD
-.json
-=======
 *.json
 
 .vscode/
 .directory
->>>>>>> 2cc84dae
 !DTLZ3_5.html
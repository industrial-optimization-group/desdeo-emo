[tool.poetry]
name = "desdeo_emo"
<<<<<<< HEAD
version = "1.1.1"
=======
version = "1.1.2"
>>>>>>> 5a3c4e49
description = "The python version reference vector guided evolutionary algorithm."
authors = ["Bhupinder Saini"]
license = "MPL-2.0"
readme = "README.md"

[tool.poetry.dependencies]
python = "^3.7.0"
pygmo = "=2.12"
pyDOE = "^0.3.8"
plotly = "^4.1"
desdeo-problem = "^1.1.1"
desdeo-tools = "^1.2.0"
# optproblems = "^1.2" # Present in desdeo-problem
# scikit-learn = "^0.21.2" # Present in desdeo-problem
# diversipy = "^0.8.0" # Present in desdeo-problem
# scipy = "^1.2" # Present in desdeo-tools
# gplearn = "^0.4.1"
# graphviz = "^0.11.1"
# xlrd = "^1.2"
# numpydoc = "^0.9.1"


[tool.poetry.dev-dependencies]
flake8 = "^3.7"
black = {version = "^18.3-alpha.0",allow-prereleases = true}
recommonmark = "^0.5.0"
sphinx_rtd_theme = "^0.4.3"
pylint = "^2.3"
mypy = "^0.701.0"
#jupyter = "^1.0"
sphinx = "^3.2.1"
sphinx_autodoc_typehints = "^1.11.0"
sphinx-automodapi = "^0.12"
rstcheck = "^3.3.1"
nbsphinx = "^0.7.1"
seaborn = "^0.9.0"
tqdm = "^4.43.0"
ipykernel = "^5.4.3"


[build-system]
requires = ["poetry>=0.12"]
build-backend = "poetry.masonry.api"
<|MERGE_RESOLUTION|>--- conflicted
+++ resolved
@@ -1,10 +1,6 @@
 [tool.poetry]
 name = "desdeo_emo"
-<<<<<<< HEAD
-version = "1.1.1"
-=======
 version = "1.1.2"
->>>>>>> 5a3c4e49
 description = "The python version reference vector guided evolutionary algorithm."
 authors = ["Bhupinder Saini"]
 license = "MPL-2.0"

--- conflicted
+++ resolved
@@ -628,8 +628,7 @@
             f"the preferred region.\n"
             f"If a reference point is not provided, the previous state of the reference"
             f" vectors is used.\n"
-<<<<<<< HEAD
-            f"If the reference point is the same as the ideal point, the ideal point, "
+            f"If the reference point is the same as the ideal point, "
             f"the reference vectors are spread uniformly in the objective space.\n\n"
             "4, please specify desired lower and upper bound for each objective, starting from \n"
             "the first objective and ending with the last one. Please specify the bounds as a numpy array containing \n"
@@ -639,10 +638,6 @@
             "objectives.\n"
             f"Ideal vector: \n{dimensions_data.loc['ideal']}\n"
             f"Nadir vector: \n{dimensions_data.loc['nadir']}."
-=======
-            f"If the reference point is the same as the ideal point, "
-            f"the reference vectors are spread uniformly in the objective space."
->>>>>>> df376873
         )
 
         def validator(dimensions_data: pd.DataFrame, reference_point: pd.DataFrame):
